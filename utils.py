--- conflicted
+++ resolved
@@ -50,11 +50,7 @@
     return file_path
 
 
-<<<<<<< HEAD
 def get_kogpt2_model(cachedir='~/kogpt2/'):
-=======
-def get_kogpt2_model(ctx='cpu', cachedir='~/kogpt2/'):
->>>>>>> d1d04b27
     """Get KoGPT2 model after downloading"""
 
     model_info = {
@@ -84,10 +80,6 @@
     model = GPT2LMHeadModel.from_pretrained(pretrained_model_name_or_path=None,
                                             config=GPT2Config.from_dict(kogpt2_config),
                                             state_dict=torch.load(model_path))
-<<<<<<< HEAD
-
-=======
->>>>>>> d1d04b27
     model.eval()
 
     return model
